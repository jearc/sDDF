--- conflicted
+++ resolved
@@ -39,13 +39,9 @@
 
 BOARD_DIR := $(SEL4CP_SDK)/board/$(SEL4CP_BOARD)/$(SEL4CP_CONFIG)
 
-<<<<<<< HEAD
 IMAGES := eth.elf lwip.elf benchmark.elf idle.elf mux_rx.elf mux_tx.elf copy.elf arp.elf timer.elf
 CFLAGS := -mcpu=$(CPU) -mstrict-align -ffreestanding -g3 -O3 -Wall -Wno-unused-function -DNO_ASSERT
-=======
-IMAGES := eth.elf lwip.elf benchmark.elf idle.elf
-CFLAGS := -mcpu=$(CPU) -mstrict-align -ffreestanding -g3 -O3 -Wall  -Wno-unused-function
->>>>>>> c745e8ef
+
 LDFLAGS := -L$(BOARD_DIR)/lib -L.
 LIBS := -lsel4cp -Tsel4cp.ld -lc
 
